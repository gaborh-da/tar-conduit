<<<<<<< HEAD
#!/usr/bin/env stack
-- stack --resolver lts-7.5 exec --package tar-conduit --package conduit-extra --package cryptonite-conduit -- ghc -O2 -threaded
=======
{-# LANGUAGE PackageImports #-}
module Main where

>>>>>>> 307d0eb8
import qualified Crypto.Hash.Conduit as CH
import qualified Data.Conduit.Tar    as CT

import Conduit
import "cryptohash" Crypto.Hash (Digest, SHA256)
import Control.Monad (when)
import Data.Conduit.Zlib (ungzip)
import Data.ByteString (ByteString)
import System.Environment

filedigests :: FilePath -> IO ()
filedigests fp = runConduitRes (  sourceFileBS fp          -- read the raw file
                               .| ungzip                   -- gunzip
                               .| CT.untar                 -- decode the tar archive
                               .| CT.withEntries hashentry -- process each file
                               .| printC                   -- print the results
                               )
    where
        hashentry :: Monad m => CT.Header -> Conduit ByteString m (FilePath, Digest SHA256)
        hashentry hdr = when (CT.headerFileType hdr == CT.FTNormal) $ do
            hash <- CH.sinkHash
            yield (CT.headerFilePath hdr, hash)

main :: IO ()
<<<<<<< HEAD
main = do
    [fp] <- getArgs
    filedigests fp
=======
main = getArgs >>= mapM_ filedigests
>>>>>>> 307d0eb8
<|MERGE_RESOLUTION|>--- conflicted
+++ resolved
@@ -1,16 +1,12 @@
-<<<<<<< HEAD
 #!/usr/bin/env stack
 -- stack --resolver lts-7.5 exec --package tar-conduit --package conduit-extra --package cryptonite-conduit -- ghc -O2 -threaded
-=======
-{-# LANGUAGE PackageImports #-}
 module Main where
 
->>>>>>> 307d0eb8
 import qualified Crypto.Hash.Conduit as CH
 import qualified Data.Conduit.Tar    as CT
 
 import Conduit
-import "cryptohash" Crypto.Hash (Digest, SHA256)
+import Crypto.Hash (Digest, SHA256)
 import Control.Monad (when)
 import Data.Conduit.Zlib (ungzip)
 import Data.ByteString (ByteString)
@@ -30,10 +26,4 @@
             yield (CT.headerFilePath hdr, hash)
 
 main :: IO ()
-<<<<<<< HEAD
-main = do
-    [fp] <- getArgs
-    filedigests fp
-=======
-main = getArgs >>= mapM_ filedigests
->>>>>>> 307d0eb8
+main = getArgs >>= mapM_ filedigests